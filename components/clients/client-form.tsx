"use client"

import { zodResolver } from "@hookform/resolvers/zod"
import { useForm } from "react-hook-form"
import { z } from "zod"
import { Button } from "@/components/ui/button"
import { Form, FormControl, FormField, FormItem, FormLabel, FormMessage } from "@/components/ui/form"
import { Input } from "@/components/ui/input"
import { Textarea } from "@/components/ui/textarea"
import { Select, SelectContent, SelectItem, SelectTrigger, SelectValue } from "@/components/ui/select"
import { Card, CardContent } from "@/components/ui/card"
import { useToast } from "@/hooks/use-toast"
import { useRouter } from "next/navigation"

const formSchema = z.object({
  name: z.string().min(2, {
    message: "Client name must be at least 2 characters.",
  }),
  email: z.string().email({
    message: "Please enter a valid email address.",
  }),
  phone: z.string().min(10, {
    message: "Phone number must be at least 10 characters.",
  }),
  address: z.string().optional(),
  status: z.string(),
  billingTerms: z.string().optional(),
  contractDetails: z.string().optional(),
})

interface ClientFormProps {
<<<<<<< HEAD
  clientData?: any
  isEditing?: boolean
}

export function ClientForm({ clientData, isEditing = false }: ClientFormProps) {
=======
  initialData?: {
    id?: number
    name: string
    email: string
    phone: string
    address?: string
    status: string
    billing_terms?: string
    contract_details?: string
  }
  isEditing?: boolean
}

export function ClientForm({ initialData, isEditing = false }: ClientFormProps) {
>>>>>>> 8438c82b
  const { toast } = useToast()
  const router = useRouter()

  const form = useForm<z.infer<typeof formSchema>>({
    resolver: zodResolver(formSchema),
    defaultValues: {
<<<<<<< HEAD
      name: clientData?.name || "",
      email: clientData?.email || "",
      phone: clientData?.phone || "",
      address: clientData?.address || "",
      status: clientData?.status || "active",
      billingTerms: clientData?.billing_terms || "",
      contractDetails: clientData?.contract_details || "",
=======
      name: initialData?.name || "",
      email: initialData?.email || "",
      phone: initialData?.phone || "",
      address: initialData?.address || "",
      status: initialData?.status || "active",
      billingTerms: initialData?.billing_terms || "",
      contractDetails: initialData?.contract_details || "",
>>>>>>> 8438c82b
    },
  })

  async function onSubmit(values: z.infer<typeof formSchema>) {
    try {
<<<<<<< HEAD
      const url = isEditing ? `/api/clients/${clientData.id}` : "/api/clients"
=======
      const url = isEditing ? `/api/clients/${initialData?.id}` : "/api/clients"
>>>>>>> 8438c82b
      const method = isEditing ? "PUT" : "POST"
      
      const response = await fetch(url, {
        method,
        headers: {
          "Content-Type": "application/json",
        },
        body: JSON.stringify({
          name: values.name,
          email: values.email,
          phone: values.phone,
          address: values.address || "",
          status: values.status,
          billing_terms: values.billingTerms || "",
          contract_details: values.contractDetails || "",
        }),
      })

      if (!response.ok) {
<<<<<<< HEAD
        throw new Error(isEditing ? "Failed to update client" : "Failed to create client")
=======
        throw new Error(`Failed to ${isEditing ? 'update' : 'create'} client`)
>>>>>>> 8438c82b
      }

      toast({
        title: isEditing ? "Client updated" : "Client created",
<<<<<<< HEAD
        description: isEditing 
          ? `${values.name} has been updated successfully.`
          : `${values.name} has been added to your clients.`,
=======
        description: `${values.name} has been ${isEditing ? 'updated' : 'added to your clients'}.`,
>>>>>>> 8438c82b
      })

      // Redirect to clients list or client details
      router.push(isEditing ? `/dashboard/clients/${clientData.id}` : "/dashboard/clients")
    } catch (error) {
<<<<<<< HEAD
      console.error(isEditing ? "Error updating client:" : "Error creating client:", error)
      toast({
        title: "Error",
        description: isEditing 
          ? "There was a problem updating the client. Please try again."
          : "There was a problem creating the client. Please try again.",
=======
      console.error(`Error ${isEditing ? 'updating' : 'creating'} client:`, error)
      toast({
        title: "Error",
        description: `There was a problem ${isEditing ? 'updating' : 'creating'} the client. Please try again.`,
>>>>>>> 8438c82b
        variant: "destructive",
      })
    }
  }

  return (
    <Card>
      <CardContent className="pt-6">
        <Form {...form}>
          <form onSubmit={form.handleSubmit(onSubmit)} className="space-y-6">
            <div className="grid gap-6 grid-cols-1 sm:grid-cols-2">
              <FormField
                control={form.control}
                name="name"
                render={({ field }) => (
                  <FormItem>
                    <FormLabel>Client Name</FormLabel>
                    <FormControl>
                      <Input placeholder="ABC Apparel" {...field} />
                    </FormControl>
                    <FormMessage />
                  </FormItem>
                )}
              />

              <FormField
                control={form.control}
                name="address"
                render={({ field }) => (
                  <FormItem>
                    <FormLabel>Address</FormLabel>
                    <FormControl>
                      <Input placeholder="123 Main St, City, State" {...field} />
                    </FormControl>
                    <FormMessage />
                  </FormItem>
                )}
              />
            </div>

            <div className="grid gap-6 grid-cols-1 sm:grid-cols-2">
              <FormField
                control={form.control}
                name="status"
                render={({ field }) => (
                  <FormItem>
                    <FormLabel>Status</FormLabel>
                    <Select onValueChange={field.onChange} defaultValue={field.value}>
                      <FormControl>
                        <SelectTrigger>
                          <SelectValue placeholder="Select client status" />
                        </SelectTrigger>
                      </FormControl>
                      <SelectContent>
                        <SelectItem value="active">Active</SelectItem>
                        <SelectItem value="inactive">Inactive</SelectItem>
                        <SelectItem value="prospect">Prospect</SelectItem>
                      </SelectContent>
                    </Select>
                    <FormMessage />
                  </FormItem>
                )}
              />
            </div>

            <div className="grid gap-6 grid-cols-1 sm:grid-cols-2">
              <FormField
                control={form.control}
                name="email"
                render={({ field }) => (
                  <FormItem>
                    <FormLabel>Email</FormLabel>
                    <FormControl>
                      <Input type="email" placeholder="john@abcapparel.com" {...field} />
                    </FormControl>
                    <FormMessage />
                  </FormItem>
                )}
              />

              <FormField
                control={form.control}
                name="phone"
                render={({ field }) => (
                  <FormItem>
                    <FormLabel>Phone</FormLabel>
                    <FormControl>
                      <Input placeholder="(555) 123-4567" {...field} />
                    </FormControl>
                    <FormMessage />
                  </FormItem>
                )}
              />
            </div>

            <FormField
              control={form.control}
              name="billingTerms"
              render={({ field }) => (
                <FormItem>
                  <FormLabel>Billing Terms</FormLabel>
                  <FormControl>
                    <Input placeholder="Net 30, Net 60, etc." {...field} />
                  </FormControl>
                  <FormMessage />
                </FormItem>
              )}
            />

            <FormField
              control={form.control}
              name="contractDetails"
              render={({ field }) => (
                <FormItem>
                  <FormLabel>Contract Details</FormLabel>
                  <FormControl>
                    <Textarea
                      placeholder="Contract terms, agreements, and other details..."
                      className="min-h-[120px]"
                      {...field}
                    />
                  </FormControl>
                  <FormMessage />
                </FormItem>
              )}
            />

            <div className="flex justify-end gap-3">
              <Button type="button" variant="outline" onClick={() => router.back()}>
                Cancel
              </Button>
              <Button type="submit">{isEditing ? "Update Client" : "Create Client"}</Button>
            </div>
          </form>
        </Form>
      </CardContent>
    </Card>
  )
}<|MERGE_RESOLUTION|>--- conflicted
+++ resolved
@@ -29,15 +29,8 @@
 })
 
 interface ClientFormProps {
-<<<<<<< HEAD
-  clientData?: any
-  isEditing?: boolean
-}
-
-export function ClientForm({ clientData, isEditing = false }: ClientFormProps) {
-=======
-  initialData?: {
-    id?: number
+  clientData?: {
+    id?: string
     name: string
     email: string
     phone: string
@@ -49,15 +42,13 @@
   isEditing?: boolean
 }
 
-export function ClientForm({ initialData, isEditing = false }: ClientFormProps) {
->>>>>>> 8438c82b
+export function ClientForm({ clientData, isEditing = false }: ClientFormProps) {
   const { toast } = useToast()
   const router = useRouter()
 
   const form = useForm<z.infer<typeof formSchema>>({
     resolver: zodResolver(formSchema),
     defaultValues: {
-<<<<<<< HEAD
       name: clientData?.name || "",
       email: clientData?.email || "",
       phone: clientData?.phone || "",
@@ -65,25 +56,12 @@
       status: clientData?.status || "active",
       billingTerms: clientData?.billing_terms || "",
       contractDetails: clientData?.contract_details || "",
-=======
-      name: initialData?.name || "",
-      email: initialData?.email || "",
-      phone: initialData?.phone || "",
-      address: initialData?.address || "",
-      status: initialData?.status || "active",
-      billingTerms: initialData?.billing_terms || "",
-      contractDetails: initialData?.contract_details || "",
->>>>>>> 8438c82b
     },
   })
 
   async function onSubmit(values: z.infer<typeof formSchema>) {
     try {
-<<<<<<< HEAD
-      const url = isEditing ? `/api/clients/${clientData.id}` : "/api/clients"
-=======
-      const url = isEditing ? `/api/clients/${initialData?.id}` : "/api/clients"
->>>>>>> 8438c82b
+      const url = isEditing ? `/api/clients/${clientData?.id}` : "/api/clients"
       const method = isEditing ? "PUT" : "POST"
       
       const response = await fetch(url, {
@@ -103,40 +81,25 @@
       })
 
       if (!response.ok) {
-<<<<<<< HEAD
         throw new Error(isEditing ? "Failed to update client" : "Failed to create client")
-=======
-        throw new Error(`Failed to ${isEditing ? 'update' : 'create'} client`)
->>>>>>> 8438c82b
       }
 
       toast({
         title: isEditing ? "Client updated" : "Client created",
-<<<<<<< HEAD
         description: isEditing 
           ? `${values.name} has been updated successfully.`
           : `${values.name} has been added to your clients.`,
-=======
-        description: `${values.name} has been ${isEditing ? 'updated' : 'added to your clients'}.`,
->>>>>>> 8438c82b
       })
 
       // Redirect to clients list or client details
-      router.push(isEditing ? `/dashboard/clients/${clientData.id}` : "/dashboard/clients")
+      router.push(isEditing ? `/dashboard/clients/${clientData?.id}` : "/dashboard/clients")
     } catch (error) {
-<<<<<<< HEAD
       console.error(isEditing ? "Error updating client:" : "Error creating client:", error)
       toast({
         title: "Error",
         description: isEditing 
           ? "There was a problem updating the client. Please try again."
           : "There was a problem creating the client. Please try again.",
-=======
-      console.error(`Error ${isEditing ? 'updating' : 'creating'} client:`, error)
-      toast({
-        title: "Error",
-        description: `There was a problem ${isEditing ? 'updating' : 'creating'} the client. Please try again.`,
->>>>>>> 8438c82b
         variant: "destructive",
       })
     }
